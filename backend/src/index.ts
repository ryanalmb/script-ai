--- conflicted
+++ resolved
@@ -430,7 +430,6 @@
   logger.info(`${signal} received, shutting down gracefully`);
 
   try {
-<<<<<<< HEAD
     // Phase 1: Stop accepting new requests and cleanup enterprise services
     await errorAnalyticsPlatform.shutdown();
     logger.info('✅ Error analytics platform shutdown completed');
@@ -450,30 +449,27 @@
     await telemetryManager.shutdown();
     logger.info('✅ Telemetry shutdown completed');
 
+    // Shutdown enterprise infrastructure
+    await eventBus.shutdown();
+    logger.info('✓ Event bus shutdown');
+
+    await serviceDiscovery.shutdown();
+    logger.info('✓ Service discovery shutdown');
+
+    await metrics.shutdown();
+    logger.info('✓ Metrics server shutdown');
+
+    await tracing.shutdown();
+    logger.info('✓ Distributed tracing shutdown');
+
+    circuitBreakerManager.shutdown();
+    logger.info('✓ Circuit breakers shutdown');
+
     // Phase 1.5: Shutdown Service Manager (PostgreSQL, Redis, etc.)
     await serviceManager.shutdown();
     logger.info('✅ Service Manager shutdown completed');
 
     // Phase 2: Cleanup metrics collector
-=======
-    // Shutdown enterprise infrastructure
-    await eventBus.shutdown();
-    logger.info('✓ Event bus shutdown');
-
-    await serviceDiscovery.shutdown();
-    logger.info('✓ Service discovery shutdown');
-
-    await metrics.shutdown();
-    logger.info('✓ Metrics server shutdown');
-
-    await tracing.shutdown();
-    logger.info('✓ Distributed tracing shutdown');
-
-    circuitBreakerManager.shutdown();
-    logger.info('✓ Circuit breakers shutdown');
-
-    // Cleanup metrics collector
->>>>>>> 3387c32b
     metricsCollector.destroy();
     logger.info('✅ Metrics collector cleaned up');
 
@@ -500,69 +496,6 @@
 process.on('SIGTERM', () => gracefulShutdown('SIGTERM'));
 process.on('SIGINT', () => gracefulShutdown('SIGINT'));
 
-<<<<<<< HEAD
-// Start server with enterprise-grade initialization
-async function startServer() {
-  try {
-    logger.info('🚀 Starting Enterprise X Marketing Platform Backend (v2)...');
-
-    // Phase 0: Initialize and start all required services (PostgreSQL, Redis, etc.)
-    logger.info('🔧 Initializing Service Manager...');
-    await serviceManager.initialize();
-    logger.info('✅ Service Manager initialized');
-
-    // Update DATABASE_URL with enterprise database connection details
-    if (serviceManager.isEnterpriseMode()) {
-      logger.info('🔍 Checking enterprise database connection details...');
-      const enterpriseOrchestrator = serviceManager.getEnterpriseOrchestrator();
-      logger.info(`🔍 Enterprise orchestrator: ${enterpriseOrchestrator ? 'found' : 'not found'}`);
-
-      if (enterpriseOrchestrator) {
-        try {
-          const enterpriseDbManager = enterpriseOrchestrator.getDatabaseManager();
-          logger.info(`🔍 Enterprise DB manager: ${enterpriseDbManager ? 'found' : 'not found'}`);
-
-          if (enterpriseDbManager) {
-            const connectionInfo = enterpriseDbManager.getConnectionInfo();
-            logger.info(`🔍 Connection info: ${JSON.stringify(connectionInfo)}`);
-
-            if (connectionInfo && connectionInfo.postgres) {
-              const { host, port, database, username, password } = connectionInfo.postgres;
-              const newDatabaseUrl = `postgresql://${username}:${password}@${host}:${port}/${database}`;
-              process.env.DATABASE_URL = newDatabaseUrl;
-              logger.info(`✅ DATABASE_URL updated for enterprise PostgreSQL: ${host}:${port}`);
-              logger.info(`✅ New DATABASE_URL: ${newDatabaseUrl}`);
-            } else {
-              logger.warn('⚠️ No PostgreSQL connection info available');
-            }
-          }
-        } catch (error) {
-          logger.error('❌ Error accessing enterprise database manager:', error);
-        }
-      }
-    }
-
-    logger.info('🚀 Starting all required services (non-blocking)...');
-    // Start services in background to avoid blocking main server startup
-    serviceManager.startAllServices().catch(error => {
-      logger.error('❌ Error starting services:', error);
-    });
-    logger.info('✅ Service startup initiated (running in background)');
-
-    logger.info('⏳ Waiting for services to be ready...');
-    await serviceManager.waitForServices(120000); // 2 minutes timeout
-    logger.info('✅ All services are ready');
-
-    // Phase 1: Initialize telemetry and observability
-    await initializeTelemetry({
-      serviceName: 'x-marketing-backend',
-      serviceVersion: process.env.npm_package_version || '1.0.0',
-      environment: process.env.NODE_ENV || 'development'
-    });
-    logger.info('✅ Telemetry initialized');
-
-    // Phase 2: Initialize connection manager (handles database and Redis with pooling)
-=======
 // Initialize Enterprise Infrastructure
 async function initializeEnterpriseInfrastructure() {
   try {
@@ -644,14 +577,71 @@
   });
 }
 
-// Start server with production-ready initialization
+// Start server with enterprise-grade initialization
 async function startServer() {
   try {
-    // Initialize enterprise infrastructure first
+    logger.info('🚀 Starting Enterprise X Marketing Platform Backend (v2)...');
+
+    // Phase 0: Initialize and start all required services (PostgreSQL, Redis, etc.)
+    logger.info('🔧 Initializing Service Manager...');
+    await serviceManager.initialize();
+    logger.info('✅ Service Manager initialized');
+
+    // Update DATABASE_URL with enterprise database connection details
+    if (serviceManager.isEnterpriseMode()) {
+      logger.info('🔍 Checking enterprise database connection details...');
+      const enterpriseOrchestrator = serviceManager.getEnterpriseOrchestrator();
+      logger.info(`🔍 Enterprise orchestrator: ${enterpriseOrchestrator ? 'found' : 'not found'}`);
+
+      if (enterpriseOrchestrator) {
+        try {
+          const enterpriseDbManager = enterpriseOrchestrator.getDatabaseManager();
+          logger.info(`🔍 Enterprise DB manager: ${enterpriseDbManager ? 'found' : 'not found'}`);
+
+          if (enterpriseDbManager) {
+            const connectionInfo = enterpriseDbManager.getConnectionInfo();
+            logger.info(`🔍 Connection info: ${JSON.stringify(connectionInfo)}`);
+
+            if (connectionInfo && connectionInfo.postgres) {
+              const { host, port, database, username, password } = connectionInfo.postgres;
+              const newDatabaseUrl = `postgresql://${username}:${password}@${host}:${port}/${database}`;
+              process.env.DATABASE_URL = newDatabaseUrl;
+              logger.info(`✅ DATABASE_URL updated for enterprise PostgreSQL: ${host}:${port}`);
+              logger.info(`✅ New DATABASE_URL: ${newDatabaseUrl}`);
+            } else {
+              logger.warn('⚠️ No PostgreSQL connection info available');
+            }
+          }
+        } catch (error) {
+          logger.error('❌ Error accessing enterprise database manager:', error);
+        }
+      }
+    }
+
+    logger.info('🚀 Starting all required services (non-blocking)...');
+    // Start services in background to avoid blocking main server startup
+    serviceManager.startAllServices().catch(error => {
+      logger.error('❌ Error starting services:', error);
+    });
+    logger.info('✅ Service startup initiated (running in background)');
+
+    logger.info('⏳ Waiting for services to be ready...');
+    await serviceManager.waitForServices(120000); // 2 minutes timeout
+    logger.info('✅ All services are ready');
+
+    // Phase 1: Initialize telemetry and observability
+    await initializeTelemetry({
+      serviceName: 'x-marketing-backend',
+      serviceVersion: process.env.npm_package_version || '1.0.0',
+      environment: process.env.NODE_ENV || 'development'
+    });
+    logger.info('✅ Telemetry initialized');
+
+    // Phase 1.5: Initialize Enterprise Infrastructure
     await initializeEnterpriseInfrastructure();
-
-    // Initialize connection manager (handles database and Redis with pooling)
->>>>>>> 3387c32b
+    logger.info('✅ Enterprise Infrastructure initialized');
+
+    // Phase 2: Initialize connection manager (handles database and Redis with pooling)
     await connectionManager.initialize();
     logger.info('✅ Connection manager initialized successfully');
 
