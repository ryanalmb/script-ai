--- conflicted
+++ resolved
@@ -100,20 +100,14 @@
 
 export class NaturalLanguageService {
   private client: AxiosInstance;
-<<<<<<< HEAD
-=======
   private logger: typeof logger;
->>>>>>> 3387c32b
   private baseUrl: string;
   private conversationHistory: Map<number, string[]> = new Map();
   private userContexts: Map<number, any> = new Map();
 
   constructor(baseUrl: string = process.env.BACKEND_URL || 'http://localhost:3001') {
     this.baseUrl = baseUrl;
-<<<<<<< HEAD
-=======
     this.logger = logger;
->>>>>>> 3387c32b
     
     this.client = axios.create({
       baseURL: this.baseUrl,
